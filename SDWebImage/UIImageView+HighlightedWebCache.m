/*
 * This file is part of the SDWebImage package.
 * (c) Olivier Poitrey <rs@dailymotion.com>
 *
 * For the full copyright and license information, please view the LICENSE
 * file that was distributed with this source code.
 */

#import "UIImageView+HighlightedWebCache.h"
#import "UIView+WebCacheOperation.h"

#define UIImageViewHighlightedWebCacheOperationKey @"highlightedImage"

@implementation UIImageView (HighlightedWebCache)

- (void)sd_setHighlightedImageWithURL:(NSURL *)url {
    [self sd_setHighlightedImageWithURL:url options:0 progress:nil completed:nil];
}

- (void)sd_setHighlightedImageWithURL:(NSURL *)url options:(SDWebImageOptions)options {
    [self sd_setHighlightedImageWithURL:url options:options progress:nil completed:nil];
}

- (void)sd_setHighlightedImageWithURL:(NSURL *)url completed:(SDWebImageCompletionBlock)completedBlock {
    [self sd_setHighlightedImageWithURL:url options:0 progress:nil completed:completedBlock];
}

- (void)sd_setHighlightedImageWithURL:(NSURL *)url options:(SDWebImageOptions)options completed:(SDWebImageCompletionBlock)completedBlock {
    [self sd_setHighlightedImageWithURL:url options:options progress:nil completed:completedBlock];
}

<<<<<<< HEAD
- (void)setHighlightedImageWithURL:(NSURL *)url options:(SDWebImageOptions)options progress:(SDWebImageDownloaderProgressBlock)progressBlock completed:(SDWebImageCompletedBlock)completedBlock {
    [self cancelCurrentHighlightedImageLoad];

    if (url) {
        __weak UIImageView      *wself    = self;
        id<SDWebImageOperation> operation = [SDWebImageManager.sharedManager downloadWithURL:url
                                                                                     options:options
                                                                                    progress:progressBlock
                                                                                   completed:^(UIImage *image, NSError *error, SDImageCacheType cacheType, BOOL finished)
                                             {
                                                 if (!wself) return;
                                                 dispatch_main_sync_safe (^
                                                                          {
                                                                              if (!wself) return;
                                                                              if (image) {
                                                                                  wself.highlightedImage = image;
                                                                                  [wself setNeedsLayout];
                                                                              }
                                                                              if (completedBlock && finished) {
                                                                                  completedBlock(image, error, cacheType);
                                                                              }
                                                                          });
                                             }];
        [self setImageLoadOperation:operation forKey:UIImageViewHighlightedWebCacheOperationKey];
    }
}

- (void)cancelCurrentHighlightedImageLoad {
    [self cancelImageLoadOperationWithKey:UIImageViewHighlightedWebCacheOperationKey];
=======
- (void)sd_setHighlightedImageWithURL:(NSURL *)url options:(SDWebImageOptions)options progress:(SDWebImageDownloaderProgressBlock)progressBlock completed:(SDWebImageCompletionBlock)completedBlock {
    [self cancelCurrentImageLoad];

    if (url) {
        __weak UIImageView      *wself    = self;
        id<SDWebImageOperation> operation = [SDWebImageManager.sharedManager downloadImageWithURL:url options:options progress:progressBlock completed:^(UIImage *image, NSError *error, SDImageCacheType cacheType, BOOL finished, NSURL *imageURL) {
            if (!wself) return;
            dispatch_main_sync_safe (^
                                     {
                                         if (!wself) return;
                                         if (image) {
                                             wself.highlightedImage = image;
                                             [wself setNeedsLayout];
                                         }
                                         if (completedBlock && finished) {
                                             completedBlock(image, error, cacheType, url);
                                         }
                                     });
        }];
        objc_setAssociatedObject(self, &operationKey, operation, OBJC_ASSOCIATION_RETAIN_NONATOMIC);
    } else {
        dispatch_main_async_safe(^{
            NSError *error = [NSError errorWithDomain:@"SDWebImageErrorDomain" code:-1 userInfo:@{NSLocalizedDescriptionKey : @"Trying to load a nil url"}];
            if (completedBlock) {
                completedBlock(nil, error, SDImageCacheTypeNone, url);
            }
        });
    }
}

@end


@implementation UIImageView (HighlightedWebCacheDeprecated)

- (void)setHighlightedImageWithURL:(NSURL *)url {
    [self sd_setHighlightedImageWithURL:url options:0 progress:nil completed:nil];
}

- (void)setHighlightedImageWithURL:(NSURL *)url options:(SDWebImageOptions)options {
    [self sd_setHighlightedImageWithURL:url options:options progress:nil completed:nil];
}

- (void)setHighlightedImageWithURL:(NSURL *)url completed:(SDWebImageCompletedBlock)completedBlock {
    [self sd_setHighlightedImageWithURL:url options:0 progress:nil completed:^(UIImage *image, NSError *error, SDImageCacheType cacheType, NSURL *imageURL) {
        if (completedBlock) {
            completedBlock(image, error, cacheType);
        }
    }];
}

- (void)setHighlightedImageWithURL:(NSURL *)url options:(SDWebImageOptions)options completed:(SDWebImageCompletedBlock)completedBlock {
    [self sd_setHighlightedImageWithURL:url options:options progress:nil completed:^(UIImage *image, NSError *error, SDImageCacheType cacheType, NSURL *imageURL) {
        if (completedBlock) {
            completedBlock(image, error, cacheType);
        }
    }];
}

- (void)setHighlightedImageWithURL:(NSURL *)url options:(SDWebImageOptions)options progress:(SDWebImageDownloaderProgressBlock)progressBlock completed:(SDWebImageCompletedBlock)completedBlock {
    [self sd_setHighlightedImageWithURL:url options:0 progress:progressBlock completed:^(UIImage *image, NSError *error, SDImageCacheType cacheType, NSURL *imageURL) {
        if (completedBlock) {
            completedBlock(image, error, cacheType);
        }
    }];
>>>>>>> af3e4f87
}

@end<|MERGE_RESOLUTION|>--- conflicted
+++ resolved
@@ -29,39 +29,8 @@
     [self sd_setHighlightedImageWithURL:url options:options progress:nil completed:completedBlock];
 }
 
-<<<<<<< HEAD
-- (void)setHighlightedImageWithURL:(NSURL *)url options:(SDWebImageOptions)options progress:(SDWebImageDownloaderProgressBlock)progressBlock completed:(SDWebImageCompletedBlock)completedBlock {
+- (void)sd_setHighlightedImageWithURL:(NSURL *)url options:(SDWebImageOptions)options progress:(SDWebImageDownloaderProgressBlock)progressBlock completed:(SDWebImageCompletionBlock)completedBlock {
     [self cancelCurrentHighlightedImageLoad];
-
-    if (url) {
-        __weak UIImageView      *wself    = self;
-        id<SDWebImageOperation> operation = [SDWebImageManager.sharedManager downloadWithURL:url
-                                                                                     options:options
-                                                                                    progress:progressBlock
-                                                                                   completed:^(UIImage *image, NSError *error, SDImageCacheType cacheType, BOOL finished)
-                                             {
-                                                 if (!wself) return;
-                                                 dispatch_main_sync_safe (^
-                                                                          {
-                                                                              if (!wself) return;
-                                                                              if (image) {
-                                                                                  wself.highlightedImage = image;
-                                                                                  [wself setNeedsLayout];
-                                                                              }
-                                                                              if (completedBlock && finished) {
-                                                                                  completedBlock(image, error, cacheType);
-                                                                              }
-                                                                          });
-                                             }];
-        [self setImageLoadOperation:operation forKey:UIImageViewHighlightedWebCacheOperationKey];
-    }
-}
-
-- (void)cancelCurrentHighlightedImageLoad {
-    [self cancelImageLoadOperationWithKey:UIImageViewHighlightedWebCacheOperationKey];
-=======
-- (void)sd_setHighlightedImageWithURL:(NSURL *)url options:(SDWebImageOptions)options progress:(SDWebImageDownloaderProgressBlock)progressBlock completed:(SDWebImageCompletionBlock)completedBlock {
-    [self cancelCurrentImageLoad];
 
     if (url) {
         __weak UIImageView      *wself    = self;
@@ -79,7 +48,7 @@
                                          }
                                      });
         }];
-        objc_setAssociatedObject(self, &operationKey, operation, OBJC_ASSOCIATION_RETAIN_NONATOMIC);
+        [self setImageLoadOperation:operation forKey:UIImageViewHighlightedWebCacheOperationKey];
     } else {
         dispatch_main_async_safe(^{
             NSError *error = [NSError errorWithDomain:@"SDWebImageErrorDomain" code:-1 userInfo:@{NSLocalizedDescriptionKey : @"Trying to load a nil url"}];
@@ -88,6 +57,10 @@
             }
         });
     }
+}
+
+- (void)cancelCurrentHighlightedImageLoad {
+    [self cancelImageLoadOperationWithKey:UIImageViewHighlightedWebCacheOperationKey];
 }
 
 @end
@@ -125,7 +98,6 @@
             completedBlock(image, error, cacheType);
         }
     }];
->>>>>>> af3e4f87
 }
 
 @end