--- conflicted
+++ resolved
@@ -477,6 +477,18 @@
 		43C892941D9D62D40022038D /* msa_macro.h in Headers */ = {isa = PBXBuildFile; fileRef = 43C892841D9D62B60022038D /* msa_macro.h */; };
 		43C892951D9D62D40022038D /* msa_macro.h in Headers */ = {isa = PBXBuildFile; fileRef = 43C892841D9D62B60022038D /* msa_macro.h */; };
 		43C892961D9D62D40022038D /* msa_macro.h in Headers */ = {isa = PBXBuildFile; fileRef = 43C892841D9D62B60022038D /* msa_macro.h */; };
+		43C8929A1D9D6DD70022038D /* anim_decode.c in Sources */ = {isa = PBXBuildFile; fileRef = 43C892981D9D6DD70022038D /* anim_decode.c */; };
+		43C8929B1D9D6DD70022038D /* demux.c in Sources */ = {isa = PBXBuildFile; fileRef = 43C892991D9D6DD70022038D /* demux.c */; };
+		43C8929C1D9D6DD90022038D /* anim_decode.c in Sources */ = {isa = PBXBuildFile; fileRef = 43C892981D9D6DD70022038D /* anim_decode.c */; };
+		43C8929D1D9D6DD90022038D /* anim_decode.c in Sources */ = {isa = PBXBuildFile; fileRef = 43C892981D9D6DD70022038D /* anim_decode.c */; };
+		43C8929E1D9D6DDA0022038D /* anim_decode.c in Sources */ = {isa = PBXBuildFile; fileRef = 43C892981D9D6DD70022038D /* anim_decode.c */; };
+		43C8929F1D9D6DDA0022038D /* anim_decode.c in Sources */ = {isa = PBXBuildFile; fileRef = 43C892981D9D6DD70022038D /* anim_decode.c */; };
+		43C892A01D9D6DDA0022038D /* anim_decode.c in Sources */ = {isa = PBXBuildFile; fileRef = 43C892981D9D6DD70022038D /* anim_decode.c */; };
+		43C892A11D9D6DDC0022038D /* demux.c in Sources */ = {isa = PBXBuildFile; fileRef = 43C892991D9D6DD70022038D /* demux.c */; };
+		43C892A21D9D6DDD0022038D /* demux.c in Sources */ = {isa = PBXBuildFile; fileRef = 43C892991D9D6DD70022038D /* demux.c */; };
+		43C892A31D9D6DDD0022038D /* demux.c in Sources */ = {isa = PBXBuildFile; fileRef = 43C892991D9D6DD70022038D /* demux.c */; };
+		43C892A41D9D6DDD0022038D /* demux.c in Sources */ = {isa = PBXBuildFile; fileRef = 43C892991D9D6DD70022038D /* demux.c */; };
+		43C892A51D9D6DDE0022038D /* demux.c in Sources */ = {isa = PBXBuildFile; fileRef = 43C892991D9D6DD70022038D /* demux.c */; };
 		43CE75761CFE9427006C64D0 /* FLAnimatedImage.h in Headers */ = {isa = PBXBuildFile; fileRef = 43CE75491CFE9427006C64D0 /* FLAnimatedImage.h */; settings = {ATTRIBUTES = (Public, ); }; };
 		43CE75771CFE9427006C64D0 /* FLAnimatedImage.h in Headers */ = {isa = PBXBuildFile; fileRef = 43CE75491CFE9427006C64D0 /* FLAnimatedImage.h */; settings = {ATTRIBUTES = (Public, ); }; };
 		43CE75781CFE9427006C64D0 /* FLAnimatedImage.h in Headers */ = {isa = PBXBuildFile; fileRef = 43CE75491CFE9427006C64D0 /* FLAnimatedImage.h */; settings = {ATTRIBUTES = (Public, ); }; };
@@ -909,12 +921,6 @@
 		53EDFB8C17623F7C00698166 /* UIImage+MultiFormat.m in Sources */ = {isa = PBXBuildFile; fileRef = 53EDFB8917623F7C00698166 /* UIImage+MultiFormat.m */; };
 		5D5B9142188EE8DD006D06BD /* NSData+ImageContentType.h in Headers */ = {isa = PBXBuildFile; fileRef = 5D5B9140188EE8DD006D06BD /* NSData+ImageContentType.h */; };
 		5D5B9145188EE8DD006D06BD /* NSData+ImageContentType.m in Sources */ = {isa = PBXBuildFile; fileRef = 5D5B9141188EE8DD006D06BD /* NSData+ImageContentType.m */; };
-<<<<<<< HEAD
-=======
-		5D5B9146188EE8DD006D06BD /* NSData+ImageContentType.m in Sources */ = {isa = PBXBuildFile; fileRef = 5D5B9141188EE8DD006D06BD /* NSData+ImageContentType.m */; };
-		5D5B9147188EE8DD006D06BD /* NSData+ImageContentType.m in Sources */ = {isa = PBXBuildFile; fileRef = 5D5B9141188EE8DD006D06BD /* NSData+ImageContentType.m */; };
-		750C1B8E1C494AB000DC00B9 /* demux.c in Sources */ = {isa = PBXBuildFile; fileRef = 750C1B8A1C49491900DC00B9 /* demux.c */; };
->>>>>>> 20f8be7c
 		A18A6CC7172DC28500419892 /* UIImage+GIF.h in Headers */ = {isa = PBXBuildFile; fileRef = A18A6CC5172DC28500419892 /* UIImage+GIF.h */; };
 		A18A6CC9172DC28500419892 /* UIImage+GIF.m in Sources */ = {isa = PBXBuildFile; fileRef = A18A6CC6172DC28500419892 /* UIImage+GIF.m */; };
 		AB615303192DA24600A2D8E9 /* UIView+WebCacheOperation.h in Headers */ = {isa = PBXBuildFile; fileRef = AB615301192DA24600A2D8E9 /* UIView+WebCacheOperation.h */; settings = {ATTRIBUTES = (Public, ); }; };
@@ -937,6 +943,8 @@
 		43C892821D9D62B60022038D /* common_sse2.h */ = {isa = PBXFileReference; fileEncoding = 4; lastKnownFileType = sourcecode.c.h; path = common_sse2.h; sourceTree = "<group>"; };
 		43C892831D9D62B60022038D /* dec_msa.c */ = {isa = PBXFileReference; fileEncoding = 4; lastKnownFileType = sourcecode.c.c; path = dec_msa.c; sourceTree = "<group>"; };
 		43C892841D9D62B60022038D /* msa_macro.h */ = {isa = PBXFileReference; fileEncoding = 4; lastKnownFileType = sourcecode.c.h; path = msa_macro.h; sourceTree = "<group>"; };
+		43C892981D9D6DD70022038D /* anim_decode.c */ = {isa = PBXFileReference; fileEncoding = 4; lastKnownFileType = sourcecode.c.c; path = anim_decode.c; sourceTree = "<group>"; };
+		43C892991D9D6DD70022038D /* demux.c */ = {isa = PBXFileReference; fileEncoding = 4; lastKnownFileType = sourcecode.c.c; path = demux.c; sourceTree = "<group>"; };
 		43CE75491CFE9427006C64D0 /* FLAnimatedImage.h */ = {isa = PBXFileReference; fileEncoding = 4; lastKnownFileType = sourcecode.c.h; path = FLAnimatedImage.h; sourceTree = "<group>"; };
 		43CE754A1CFE9427006C64D0 /* FLAnimatedImage.m */ = {isa = PBXFileReference; fileEncoding = 4; lastKnownFileType = sourcecode.c.objc; path = FLAnimatedImage.m; sourceTree = "<group>"; };
 		43CE754B1CFE9427006C64D0 /* FLAnimatedImageView.h */ = {isa = PBXFileReference; fileEncoding = 4; lastKnownFileType = sourcecode.c.h; path = FLAnimatedImageView.h; sourceTree = "<group>"; };
@@ -1036,7 +1044,6 @@
 		53FB894814D35E9E0020B787 /* UIKit.framework */ = {isa = PBXFileReference; lastKnownFileType = wrapper.framework; name = UIKit.framework; path = System/Library/Frameworks/UIKit.framework; sourceTree = SDKROOT; };
 		5D5B9140188EE8DD006D06BD /* NSData+ImageContentType.h */ = {isa = PBXFileReference; fileEncoding = 4; lastKnownFileType = sourcecode.c.h; path = "NSData+ImageContentType.h"; sourceTree = "<group>"; };
 		5D5B9141188EE8DD006D06BD /* NSData+ImageContentType.m */ = {isa = PBXFileReference; fileEncoding = 4; lastKnownFileType = sourcecode.c.objc; path = "NSData+ImageContentType.m"; sourceTree = "<group>"; };
-		750C1B8A1C49491900DC00B9 /* demux.c */ = {isa = PBXFileReference; fileEncoding = 4; lastKnownFileType = sourcecode.c.c; path = demux.c; sourceTree = "<group>"; };
 		A18A6CC5172DC28500419892 /* UIImage+GIF.h */ = {isa = PBXFileReference; fileEncoding = 4; lastKnownFileType = sourcecode.c.h; path = "UIImage+GIF.h"; sourceTree = "<group>"; };
 		A18A6CC6172DC28500419892 /* UIImage+GIF.m */ = {isa = PBXFileReference; fileEncoding = 4; lastKnownFileType = sourcecode.c.objc; path = "UIImage+GIF.m"; sourceTree = "<group>"; };
 		AB615301192DA24600A2D8E9 /* UIView+WebCacheOperation.h */ = {isa = PBXFileReference; fileEncoding = 4; lastKnownFileType = sourcecode.c.h; path = "UIView+WebCacheOperation.h"; sourceTree = "<group>"; };
@@ -1165,6 +1172,15 @@
 			path = ..;
 			sourceTree = "<group>";
 		};
+		43C892971D9D6DBB0022038D /* demux */ = {
+			isa = PBXGroup;
+			children = (
+				43C892981D9D6DD70022038D /* anim_decode.c */,
+				43C892991D9D6DD70022038D /* demux.c */,
+			);
+			path = demux;
+			sourceTree = "<group>";
+		};
 		43CE75451CFE9427006C64D0 /* FLAnimatedImage */ = {
 			isa = PBXGroup;
 			children = (
@@ -1315,14 +1331,6 @@
 			name = Utils;
 			sourceTree = "<group>";
 		};
-		750C1B891C49491900DC00B9 /* demux */ = {
-			isa = PBXGroup;
-			children = (
-				750C1B8A1C49491900DC00B9 /* demux.c */,
-			);
-			path = demux;
-			sourceTree = "<group>";
-		};
 		DA577C121998E60B007367ED /* libwebp */ = {
 			isa = PBXGroup;
 			children = (
@@ -1335,8 +1343,8 @@
 		DA577C4F1998E60B007367ED /* src */ = {
 			isa = PBXGroup;
 			children = (
-				750C1B891C49491900DC00B9 /* demux */,
 				DA577D5A1998E6B2007367ED /* dec */,
+				43C892971D9D6DBB0022038D /* demux */,
 				DA577C651998E60B007367ED /* dsp */,
 				DA577CA71998E60B007367ED /* utils */,
 				DA577CC31998E60B007367ED /* webp */,
@@ -2094,6 +2102,7 @@
 				00733A5B1BC4880000A5A117 /* NSData+ImageContentType.m in Sources */,
 				43DA7D5A1D1086600028BE58 /* lossless_sse2.c in Sources */,
 				43DA7D451D1086600028BE58 /* dec_sse41.c in Sources */,
+				43C8929E1D9D6DDA0022038D /* anim_decode.c in Sources */,
 				431738D71CDFC8A40008FEB9 /* frame.c in Sources */,
 				43DA7D561D1086600028BE58 /* lossless_enc_sse41.c in Sources */,
 				43DA7D4A1D1086600028BE58 /* enc_mips32.c in Sources */,
@@ -2112,6 +2121,7 @@
 				431738D51CDFC8A40008FEB9 /* buffer.c in Sources */,
 				43DA7D4B1D1086600028BE58 /* enc_neon.c in Sources */,
 				431739371CDFC8B20008FEB9 /* bit_writer.c in Sources */,
+				43C892A31D9D6DDD0022038D /* demux.c in Sources */,
 				43DA7D511D1086600028BE58 /* filters.c in Sources */,
 				00733A611BC4880000A5A117 /* UIImageView+WebCache.m in Sources */,
 				43DA7D491D1086600028BE58 /* enc_mips_dsp_r2.c in Sources */,
@@ -2190,6 +2200,7 @@
 				4314D11F1D0E0E3B004B36C9 /* quant_levels.c in Sources */,
 				4314D1201D0E0E3B004B36C9 /* idec.c in Sources */,
 				4314D1211D0E0E3B004B36C9 /* random.c in Sources */,
+				43C8929C1D9D6DD90022038D /* anim_decode.c in Sources */,
 				4314D1231D0E0E3B004B36C9 /* SDImageCache.m in Sources */,
 				4314D1241D0E0E3B004B36C9 /* SDWebImageDecoder.m in Sources */,
 				4314D1271D0E0E3B004B36C9 /* rescaler.c in Sources */,
@@ -2223,6 +2234,7 @@
 				43DA7DE61D109B980028BE58 /* alpha_processing_mips_dsp_r2.c in Sources */,
 				43DA7CCF1D10865E0028BE58 /* cost_sse2.c in Sources */,
 				4314D13D1D0E0E3B004B36C9 /* quant_levels_dec.c in Sources */,
+				43C892A11D9D6DDC0022038D /* demux.c in Sources */,
 				4314D13E1D0E0E3B004B36C9 /* vp8l.c in Sources */,
 				43DA7CD51D10865E0028BE58 /* dec_neon.c in Sources */,
 				43DA7CF91D10865E0028BE58 /* upsampling.c in Sources */,
@@ -2289,6 +2301,7 @@
 				43A62A2A1D0E0A860089D7DD /* filters.c in Sources */,
 				431BB68E1D06D2C1006A3455 /* SDWebImagePrefetcher.m in Sources */,
 				43A62A651D0E0A8F0089D7DD /* webp.c in Sources */,
+				43C8929F1D9D6DDA0022038D /* anim_decode.c in Sources */,
 				43A62A3A1D0E0A860089D7DD /* utils.c in Sources */,
 				43A62A271D0E0A860089D7DD /* color_cache.c in Sources */,
 				431BB6921D06D2C1006A3455 /* NSData+ImageContentType.m in Sources */,
@@ -2322,6 +2335,7 @@
 				43DA7DEC1D109B9B0028BE58 /* alpha_processing_mips_dsp_r2.c in Sources */,
 				43DA7D741D1086600028BE58 /* cost_sse2.c in Sources */,
 				431BB6B41D06D2C1006A3455 /* SDWebImageDecoder.m in Sources */,
+				43C892A41D9D6DDD0022038D /* demux.c in Sources */,
 				431BB6B61D06D2C1006A3455 /* UIImage+WebP.m in Sources */,
 				43DA7D7A1D1086600028BE58 /* dec_neon.c in Sources */,
 				43DA7D9E1D1086600028BE58 /* upsampling.c in Sources */,
@@ -2400,6 +2414,7 @@
 				4397D2F71D0DE2DF00BB2784 /* NSImage+WebCache.m in Sources */,
 				4397D2821D0DDD8C00BB2784 /* rescaler.c in Sources */,
 				43DA7DC41D1086610028BE58 /* lossless_enc_sse41.c in Sources */,
+				43C892A01D9D6DDA0022038D /* anim_decode.c in Sources */,
 				4397D2851D0DDD8C00BB2784 /* quant.c in Sources */,
 				43DA7DA51D1086610028BE58 /* alpha_processing.c in Sources */,
 				43DA7DD51D1086610028BE58 /* upsampling.c in Sources */,
@@ -2407,6 +2422,7 @@
 				4397D28A1D0DDD8C00BB2784 /* thread.c in Sources */,
 				43DA7DB11D1086610028BE58 /* dec_neon.c in Sources */,
 				43DA7DBB1D1086610028BE58 /* enc_sse41.c in Sources */,
+				43C892A51D9D6DDE0022038D /* demux.c in Sources */,
 				43DA7DBA1D1086610028BE58 /* enc_sse2.c in Sources */,
 				43DA7DCD1D1086610028BE58 /* rescaler_mips_dsp_r2.c in Sources */,
 				4397D28C1D0DDD8C00BB2784 /* UIImageView+WebCache.m in Sources */,
@@ -2496,6 +2512,7 @@
 				4A2CAE321AB4BB7500B6BC39 /* UIImage+WebP.m in Sources */,
 				43DA7D231D10865F0028BE58 /* lossless_sse2.c in Sources */,
 				43DA7D0E1D10865F0028BE58 /* dec_sse41.c in Sources */,
+				43C8929D1D9D6DD90022038D /* anim_decode.c in Sources */,
 				43CE75D41CFE98E0006C64D0 /* FLAnimatedImageView+WebCache.m in Sources */,
 				43DA7D1F1D10865F0028BE58 /* lossless_enc_sse41.c in Sources */,
 				43DA7D131D10865F0028BE58 /* enc_mips32.c in Sources */,
@@ -2514,6 +2531,7 @@
 				4A2CAE361AB4BB7500B6BC39 /* UIImageView+WebCache.m in Sources */,
 				43DA7D141D10865F0028BE58 /* enc_neon.c in Sources */,
 				431739221CDFC8B20008FEB9 /* filters.c in Sources */,
+				43C892A21D9D6DDD0022038D /* demux.c in Sources */,
 				43DA7D1A1D10865F0028BE58 /* filters.c in Sources */,
 				4A2CAE1E1AB4BB6800B6BC39 /* SDWebImageDownloaderOperation.m in Sources */,
 				43DA7D121D10865F0028BE58 /* enc_mips_dsp_r2.c in Sources */,
@@ -2599,6 +2617,7 @@
 				5376130A155AD0D5005750A4 /* SDWebImageDecoder.m in Sources */,
 				43DA7CB51D1086570028BE58 /* lossless_sse2.c in Sources */,
 				43DA7CA01D1086570028BE58 /* dec_sse41.c in Sources */,
+				43C8929A1D9D6DD70022038D /* anim_decode.c in Sources */,
 				43CE75D31CFE98E0006C64D0 /* FLAnimatedImageView+WebCache.m in Sources */,
 				43DA7CB11D1086570028BE58 /* lossless_enc_sse41.c in Sources */,
 				43DA7CA51D1086570028BE58 /* enc_mips32.c in Sources */,
@@ -2617,6 +2636,7 @@
 				5376130B155AD0D5005750A4 /* SDWebImageDownloader.m in Sources */,
 				43DA7CA61D1086570028BE58 /* enc_neon.c in Sources */,
 				431738AB1CDFC2630008FEB9 /* filters.c in Sources */,
+				43C8929B1D9D6DD70022038D /* demux.c in Sources */,
 				43DA7CAC1D1086570028BE58 /* filters.c in Sources */,
 				438096751CDFC0A100DC626B /* UIImage+WebP.m in Sources */,
 				43DA7CA41D1086570028BE58 /* enc_mips_dsp_r2.c in Sources */,
@@ -2667,7 +2687,6 @@
 				5D5B9145188EE8DD006D06BD /* NSData+ImageContentType.m in Sources */,
 				53EDFB8C17623F7C00698166 /* UIImage+MultiFormat.m in Sources */,
 				ABBE71A818C43B4D00B75E91 /* UIImageView+HighlightedWebCache.m in Sources */,
-<<<<<<< HEAD
 				43DA7CAE1D1086570028BE58 /* lossless_enc_mips32.c in Sources */,
 				43CE757F1CFE9427006C64D0 /* FLAnimatedImageView.m in Sources */,
 				43DA7CC31D1086570028BE58 /* yuv_mips_dsp_r2.c in Sources */,
@@ -2682,76 +2701,6 @@
 				43DA7C9E1D1086570028BE58 /* dec_neon.c in Sources */,
 				43DA7DE51D109B160028BE58 /* alpha_processing_sse2.c in Sources */,
 				431738BB1CDFC2630008FEB9 /* utils.c in Sources */,
-=======
-			);
-			runOnlyForDeploymentPostprocessing = 0;
-		};
-		537D957417ECC1FE0097C263 /* Sources */ = {
-			isa = PBXSourcesBuildPhase;
-			buildActionMask = 2147483647;
-			files = (
-				750C1B8E1C494AB000DC00B9 /* demux.c in Sources */,
-				DA577D101998E60B007367ED /* upsampling_neon.c in Sources */,
-				DA577D151998E60B007367ED /* yuv_sse2.c in Sources */,
-				DA577D111998E60B007367ED /* upsampling_sse2.c in Sources */,
-				DA577D4C1998E60B007367ED /* utils.c in Sources */,
-				DA577D6D1998E6B2007367ED /* buffer.c in Sources */,
-				DA577D021998E60B007367ED /* dec_sse2.c in Sources */,
-				DA577D0F1998E60B007367ED /* upsampling.c in Sources */,
-				537D957517ECC1FE0097C263 /* SDImageCache.m in Sources */,
-				DA577CFE1998E60B007367ED /* dec.c in Sources */,
-				DA577CFF1998E60B007367ED /* dec_clip_tables.c in Sources */,
-				AB615307192DA24600A2D8E9 /* UIView+WebCacheOperation.m in Sources */,
-				DA577D0D1998E60B007367ED /* lossless_sse2.c in Sources */,
-				DA577D081998E60B007367ED /* enc_sse2.c in Sources */,
-				DA577D481998E60B007367ED /* rescaler.c in Sources */,
-				DA577D391998E60B007367ED /* color_cache.c in Sources */,
-				DA577D011998E60B007367ED /* dec_neon.c in Sources */,
-				DA577CFD1998E60B007367ED /* cpu.c in Sources */,
-				DA577D051998E60B007367ED /* enc_avx2.c in Sources */,
-				537D957617ECC1FE0097C263 /* SDWebImageDecoder.m in Sources */,
-				DA577D781998E6B2007367ED /* webp.c in Sources */,
-				DA577D401998E60B007367ED /* huffman_encode.c in Sources */,
-				537D957717ECC1FE0097C263 /* SDWebImageDownloader.m in Sources */,
-				DA577D371998E60B007367ED /* bit_writer.c in Sources */,
-				DA577D4A1998E60B007367ED /* thread.c in Sources */,
-				537D957817ECC1FE0097C263 /* SDWebImageManager.m in Sources */,
-				DA577D461998E60B007367ED /* random.c in Sources */,
-				DA577D711998E6B2007367ED /* io.c in Sources */,
-				537D957917ECC1FE0097C263 /* SDWebImagePrefetcher.m in Sources */,
-				DA577D121998E60B007367ED /* yuv.c in Sources */,
-				537D957A17ECC1FE0097C263 /* UIButton+WebCache.m in Sources */,
-				DA577D3E1998E60B007367ED /* huffman.c in Sources */,
-				DA577D441998E60B007367ED /* quant_levels_dec.c in Sources */,
-				DA577D731998E6B2007367ED /* tree.c in Sources */,
-				537D957B17ECC1FE0097C263 /* UIImageView+WebCache.m in Sources */,
-				537D957C17ECC1FE0097C263 /* SDWebImageDownloaderOperation.m in Sources */,
-				DA577D701998E6B2007367ED /* idec.c in Sources */,
-				DA577D061998E60B007367ED /* enc_mips32.c in Sources */,
-				DA577D041998E60B007367ED /* enc.c in Sources */,
-				537D957D17ECC1FE0097C263 /* SDWebImageCompat.m in Sources */,
-				DA577CFC1998E60B007367ED /* alpha_processing.c in Sources */,
-				DA577D761998E6B2007367ED /* vp8l.c in Sources */,
-				DA577D0C1998E60B007367ED /* lossless_neon.c in Sources */,
-				DA577D001998E60B007367ED /* dec_mips32.c in Sources */,
-				537D957E17ECC1FE0097C263 /* UIImage+GIF.m in Sources */,
-				DA577D741998E6B2007367ED /* vp8.c in Sources */,
-				DA577D6B1998E6B2007367ED /* alpha.c in Sources */,
-				DA577D421998E60B007367ED /* quant_levels.c in Sources */,
-				537D958017ECC1FE0097C263 /* UIImage+MultiFormat.m in Sources */,
-				DA577D141998E60B007367ED /* yuv_mips32.c in Sources */,
-				537D958117ECC1FE0097C263 /* UIImage+WebP.m in Sources */,
-				5D5B9146188EE8DD006D06BD /* NSData+ImageContentType.m in Sources */,
-				DA577D721998E6B2007367ED /* quant.c in Sources */,
-				DA577D091998E60B007367ED /* lossless.c in Sources */,
-				DA577D0B1998E60B007367ED /* lossless_mips32.c in Sources */,
-				DA577D071998E60B007367ED /* enc_neon.c in Sources */,
-				DA577D3C1998E60B007367ED /* filters.c in Sources */,
-				DA577D341998E60B007367ED /* bit_reader.c in Sources */,
-				ABBE71AB18C43B6000B75E91 /* UIImageView+HighlightedWebCache.m in Sources */,
-				DAC075D21A08CBDA002E5D32 /* alpha_processing_sse2.c in Sources */,
-				DA577D6F1998E6B2007367ED /* frame.c in Sources */,
->>>>>>> 20f8be7c
 			);
 			runOnlyForDeploymentPostprocessing = 0;
 		};
